from typing import Dict, Optional, Sequence

import jax
import jax.numpy as jnp
import jax.tree_util as tree
import jraph
from flax import linen as nn

from .model import MLP


@jax.jit
def split_and_sum(array, indices):
    cumsum_tmp = jnp.cumsum(
        array,
        axis=0,
    )
    cumsum = jnp.vstack([jnp.zeros((1,) + array.shape[1:]), cumsum_tmp])
    end_cums = cumsum[jnp.cumsum(indices)]

    diff_out_results = jnp.diff(end_cums, prepend=0, axis=0)
    return diff_out_results


@jax.jit
def split_and_mean(array, indices):
    cumsum_tmp = jnp.cumsum(array, axis=0)
    cumsum = jnp.vstack([jnp.zeros((1,) + array.shape[1:]), cumsum_tmp])
    end_cums = cumsum[jnp.cumsum(indices)]

    diff_out_results = jnp.diff(end_cums, prepend=0, axis=0)
    return diff_out_results / (indices[:, None] + 1e-9)


class MessagePassingLayerEW(nn.Module):
    node_feature_sizes: Sequence[int]
    edge_feature_sizes: Sequence[int]
    global_feature_sizes: Sequence[int]
    mean_instead_of_sum: bool = False
    mlp_kwargs: Optional[Dict] = None

    def setup(self):
        self._mlp_kwargs = self.mlp_kwargs
        if self._mlp_kwargs is None:
            self._mlp_kwargs = {}

        if self.node_feature_sizes:
            self._node_mlp = MLP(self.node_feature_sizes, **self._mlp_kwargs)

            def node_mlp_function(concat_args):
                return self._node_mlp(concat_args)

            self.node_mlp = jax.vmap(node_mlp_function, in_axes=0)

        if self.edge_feature_sizes:
            self._edge_mlp = MLP(self.edge_feature_sizes, **self._mlp_kwargs)

            def edge_mlp_function(concat_args):
                return self._edge_mlp(concat_args)

            self.edge_mlp = jax.vmap(edge_mlp_function)

        if self.global_feature_sizes:
            self._global_mlp = MLP(self.global_feature_sizes, **self._mlp_kwargs)

            def global_mlp_function(concat_args):
                return self._global_mlp(concat_args)

            self._global_node_mlp = MLP(self.global_feature_sizes, **self._mlp_kwargs)

            def global_node_mlp_function(concat_args):
                return self._global_node_mlp(concat_args)

            self._global_edge_mlp = MLP(self.global_feature_sizes, **self._mlp_kwargs)

            def global_edge_mlp_function(concat_args):
                return self._global_edge_mlp(concat_args)

            self.global_node_mlp = jax.vmap(global_node_mlp_function, in_axes=0)
            self.global_edge_mlp = jax.vmap(global_edge_mlp_function, in_axes=0)
            self.global_mlp = jax.vmap(global_mlp_function, in_axes=0)

            self.final_global_mlp = MLP(self.global_feature_sizes, **self._mlp_kwargs)

    def __call__(self, graph, edge_weights=None):
        num_nodes = tree.tree_leaves(graph.nodes)[0].shape[0]
        send_node_feature = graph.nodes[graph.senders]
        recv_node_feature = graph.nodes[graph.receivers]
        edge_features = graph.edges

        global_features = graph.globals

        edge_repeat_global = jnp.repeat(global_features, graph.n_edge, axis=0, total_repeat_length=graph.receivers.shape[0])

        concat_args = jnp.hstack([send_node_feature, recv_node_feature, edge_features, edge_repeat_global])
        if edge_weights is not None:
            edge_weights = edge_weights.flatten()
            edge_features = edge_weights[:, None] * edge_features
            concat_args = edge_weights[:, None] * concat_args

        # Nodes
        if self.node_feature_sizes is not None:
            new_tmp_nodes = self.node_mlp(concat_args)
            if self.mean_instead_of_sum:
                recv_nodes = jraph.segment_mean(new_tmp_nodes, graph.receivers, num_segments=num_nodes)
            else:
                recv_nodes = jraph.segment_sum(new_tmp_nodes, graph.receivers, num_segments=num_nodes)
            new_nodes = recv_nodes
        else:
            new_nodes = graph.nodes

        # Edges
        if self.edge_feature_sizes is not None:
            new_edges = self.edge_mlp(concat_args)
        else:
            new_edges = graph.edges

        # Globals
        if self.global_feature_sizes is not None:

            # Split and sum node features by graph
            if self.mean_instead_of_sum:
                summed_node_features = split_and_mean(graph.nodes, graph.n_node)
                summed_edge_features = split_and_mean(edge_features, graph.n_edge)
            else:
                summed_node_features = split_and_sum(graph.nodes, graph.n_node)
                summed_edge_features = split_and_sum(edge_features, graph.n_edge)

            tmp_node_global = self.global_node_mlp(summed_node_features)
            tmp_edge_global = self.global_edge_mlp(summed_edge_features)
            tmp_global = self.global_mlp(global_features)

            final_args = jnp.hstack([tmp_global, tmp_node_global, tmp_edge_global])
            new_global = self.final_global_mlp(final_args)
        else:
            new_global = graph.globals

        out_graph = graph._replace(nodes=new_nodes, edges=new_edges, globals=new_global)
        return out_graph


class MessagePassingEW(nn.Module):
    node_feature_sizes: Sequence[Sequence[int]]
    edge_feature_sizes: Sequence[Sequence[int]]
    global_feature_sizes: Sequence[Sequence[int]]
    mean_instead_of_sum: bool = False
    mlp_kwargs: Optional[Dict] = None

    def setup(self):
        if self.node_feature_sizes is not None and self.edge_feature_sizes is not None:
            if len(self.node_feature_sizes) != len(self.edge_feature_sizes):
                raise RuntimeError("The size of the edge, node, and global message passing stacks must be identical.")
        if self.global_feature_sizes is not None and self.edge_feature_sizes is not None:
            if len(self.global_feature_sizes) != len(self.edge_feature_sizes):
                raise RuntimeError("The size of the edge, node, and global message passing stacks must be identical.")
        if self.node_feature_sizes is not None and self.global_feature_sizes is not None:
            if len(self.global_feature_sizes) != len(self.node_feature_sizes):
                raise RuntimeError("The size of the edge, node, and global message passing stacks must be identical.")

        size = 0
        if self.node_feature_sizes is not None:
            size = len(self.node_feature_sizes)
        elif self.edge_feature_sizes is not None:
            size = len(self.edge_feature_sizes)
        elif self.global_feature_sizes is not None:
            size = len(self.global_feature_sizes)

        self.msg_layers = [
            MessagePassingLayerEW(
                self.node_feature_sizes[i] if self.node_feature_sizes is not None else None,
                self.edge_feature_sizes[i] if self.edge_feature_sizes is not None else None,
                self.global_feature_sizes[i] if self.global_feature_sizes is not None else None,
                mean_instead_of_sum=self.mean_instead_of_sum,
                mlp_kwargs=self.mlp_kwargs,
            )
            for i in range(size)
        ]

    def __call__(self, in_graphs, edge_weights=None):
        tmp_graphs = in_graphs
        for layer in self.msg_layers:
            tmp_graphs = layer(tmp_graphs, edge_weights)
        return tmp_graphs


def amplify_values_threshold(values, threshold):

    values -= threshold
    values /= jnp.var(values) + 1e-4
    values = nn.sigmoid(values)

    return values


def amplify_values_inner(values, N, num_thresholds):
    thresholds = jnp.linspace(0, 1, num_thresholds)

    def inner(t):
        ampl = amplify_values_threshold(values, t)
        result = jnp.abs(jnp.sum(ampl, axis=0) - N)
        return result

    func = jax.vmap(inner, in_axes=0)
    result = func(thresholds)

    idx = jnp.argmin(result)

    return amplify_values_threshold(values, thresholds[idx])


def amplify_values(values, N, iterations, num_thresholds):
    result = values
    for _i in range(iterations):
        result = amplify_values_inner(result, N, num_thresholds)
    return result


def edge_weights_sharpness_loss(edge_weights, factor=2):
    data = -(edge_weights**2) + edge_weights
<<<<<<< HEAD
    data = factor * jnp.sqrt(data + 1e-4)
=======
    data = factor**2 * data
>>>>>>> 8d9a7c73

    # Just better then mean.
    # Not meant to be differentiable
    n_elements = 1 + jnp.sum(data > 1e-5)
    loss = jnp.sum(data) / n_elements

    loss *= jnp.max(data)

    return jnp.sqrt(loss) + jnp.mean(jnp.var(edge_weights, axis=0))


def edge_weights_n_edge_loss(edge_weights, n_edge):
    a = jnp.sum(edge_weights, axis=1)
    b = a - n_edge
    loss = jnp.mean(b**2) + jnp.mean(jnp.abs(b)) + jnp.max(jnp.abs(b))
    return loss<|MERGE_RESOLUTION|>--- conflicted
+++ resolved
@@ -217,11 +217,7 @@
 
 def edge_weights_sharpness_loss(edge_weights, factor=2):
     data = -(edge_weights**2) + edge_weights
-<<<<<<< HEAD
-    data = factor * jnp.sqrt(data + 1e-4)
-=======
     data = factor**2 * data
->>>>>>> 8d9a7c73
 
     # Just better then mean.
     # Not meant to be differentiable
