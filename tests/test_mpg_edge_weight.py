--- conflicted
+++ resolved
@@ -34,18 +34,12 @@
     def train_step(data, n_edge, state):
         def loss_function(params, data):
             edge_weights = state.apply_fn(params, data)
-<<<<<<< HEAD
+
             justifier = jax.vmap(partial(mpg_edge_weight.amplify_values, iterations=2, num_thresholds=25), in_axes=0)
             edge_weights = justifier(edge_weights, n_edge)
-            loss = mpg_edge_weight.edge_weights_sharpness_loss(edge_weights)
-            loss += mpg_edge_weight.edge_weights_n_edge_loss(edge_weights, n_edge)
-            return loss
-=======
-            edge_weights = edge_weights
             lossA = mpg_edge_weight.edge_weights_sharpness_loss(edge_weights)
             lossB = mpg_edge_weight.edge_weights_n_edge_loss(edge_weights, n_edge)
             return lossA * lossB + jnp.max(jnp.asarray([lossA, lossB]))
->>>>>>> 8d9a7c73
 
         val, grads = jax.value_and_grad(loss_function)(state.params, data)
         state = state.apply_gradients(grads=grads)
